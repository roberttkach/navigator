# Migration Notes

## Chronicle extras integer validation

Chronicle message payloads now require that every entry in the `extras` list is
already persisted as an integer. Older snapshots may still contain those values
as strings (for example `"123"`). Before rolling out this version, migrate the
stored FSM history by rewriting each entry to use integers instead of strings.
One approach is to load the stored JSON, replace `message["extras"] = [int(v)
for v in message["extras"]]`, and save the updated payload back to your FSM
storage.

<<<<<<< HEAD
## Chronicle inline snapshot compatibility

Snapshots that still use the legacy `inline_id` field for messages remain
loadable. The chronicle loader ignores unknown fields such as `inline_id`, so
no migration is required, although you may still drop that key from stored
snapshots if it is not needed.
=======
## Chronicle inline snapshots

Snapshots that still contain the former `inline_id` field for messages are now
loaded without raising an error. The value is ignored during decoding, so no
additional migration is required, although producers should continue writing to
the supported `inline` field instead.
>>>>>>> 828a695c
<|MERGE_RESOLUTION|>--- conflicted
+++ resolved
@@ -8,20 +8,4 @@
 stored FSM history by rewriting each entry to use integers instead of strings.
 One approach is to load the stored JSON, replace `message["extras"] = [int(v)
 for v in message["extras"]]`, and save the updated payload back to your FSM
-storage.
-
-<<<<<<< HEAD
-## Chronicle inline snapshot compatibility
-
-Snapshots that still use the legacy `inline_id` field for messages remain
-loadable. The chronicle loader ignores unknown fields such as `inline_id`, so
-no migration is required, although you may still drop that key from stored
-snapshots if it is not needed.
-=======
-## Chronicle inline snapshots
-
-Snapshots that still contain the former `inline_id` field for messages are now
-loaded without raising an error. The value is ignored during decoding, so no
-additional migration is required, although producers should continue writing to
-the supported `inline` field instead.
->>>>>>> 828a695c
+storage.